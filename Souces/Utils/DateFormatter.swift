--- conflicted
+++ resolved
@@ -6,9 +6,8 @@
 }
 
 internal extension DateFormatter {
-<<<<<<< HEAD
   /// `DateFormatter` for ISO 8610 date formats.
-  internal static let iso8601: DateFormatterProtocol = {
+  static let iso8601: DateFormatterProtocol = {
     if #available(OSX 10.12, *) {
       let formatter = ISO8601DateFormatter()
       formatter.formatOptions = .withInternetDateTime
@@ -27,13 +26,4 @@
 extension DateFormatter: DateFormatterProtocol {}
 
 @available(OSX 10.12, *)
-extension ISO8601DateFormatter: DateFormatterProtocol {}
-=======
-    /// `DateFormatter` for ISO 8610 date formats.
-    static let iso8601: ISO8601DateFormatter = {
-        let formatter = ISO8601DateFormatter()
-        formatter.formatOptions = .withInternetDateTime
-        return formatter
-    }()
-}
->>>>>>> b847daa8
+extension ISO8601DateFormatter: DateFormatterProtocol {}